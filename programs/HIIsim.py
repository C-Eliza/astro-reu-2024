"""
HIIsim.py
Simulate observations of radio continuum and radio recombination line emission
from Galactic HII regions.
Eliza Canales & Trey Wenger - Summer 2024
"""

import numpy as np
import astropy.units as u
import astropy.constants as c
from astropy.io import fits
from scipy.ndimage import gaussian_filter
from tqdm import tqdm
from gen_turbulence import gen_turbulence


def thermal_fwhm(temp, nu_0):
    """
    Calculate the FWHM line width due to thermal broadening.

    Inputs:
        temp -- Temperature of the hydrogen (with units)
        nu_0 -- Transition frequency (with units)

    Returns:
        fwhm -- Thermal FWHM line width (with units)
    """
    return np.sqrt(8 * np.log(2) * c.k_B / c.c**2) * np.sqrt(temp / c.m_p) * nu_0


def doppler(nu_0, nu):
    """
    Calculate the non-relativistic Doppler velocity.

    Inputs:
        nu_0 -- Rest frequency (with units)
        nu -- Observed frequency (with units)

    Returns:
        vel -- Doppler velocity (with units)
    """
    return c.c * (nu - nu_0) / nu_0


def doppler_freq(nu_0, vel):
    """
    Calculate the frequencies of non-relativistic Doppler shift.

    Inputs:
        nu_0 -- Rest frequency (with units)
        vel -- Doppler velocity (with units)

    Returns:
        nu -- Observed frequency (with units)
    """
    return nu_0 * np.sqrt((1 - vel / c.c) / (1 + vel / c.c))


def emission_measure(density, depth):
    """
    Calculate the emission measure, assuming a homogenous medium.
    Equation 4.57 from Condon & Ransom ERA textbook.

    TODO: generalize this for the non-homogenous case

    Inputs:
        density -- Electron number density (with units)
        depth -- Line-of-sight depth (with units)

    Alternatively:
        density -- 3d array of density (with units)
        depth -- Depth of each voxel (with units)

    Returns:
        em -- Emission measure 2d array (with units)
        or
        em -- Emission measure 3d array (with units)
    """
    return density**2 * depth


def ff_opacity(temp, nu, em):
    """
    Calculate the free-free opacity. Equation 4.60 from Condon & Ransom ERA textbook.

    Inputs:
        temp -- Electron temperature (with units)
        nu   -- 1-D array of frequencies at which to evaluate the opacity (with units)
        em   -- 2-D array of emission measures (with units)

    Returns:
        opacity -- 3-D array (shape em.shape + nu.shape) of free-free opacities (unitless)
    """
    return (
        (
            3.28e-7
            * (temp / (1e4 * u.K)) ** -1.35
            * (nu / u.GHz) ** -2.1
            * (em[..., None] / (u.pc * u.cm**-6))
        )
        .to("")
        .value
    )


def gaussian(x, amp, center, fwhm):
    """
    Evaluate a Gaussian.

    Inputs:
        x -- Position(s) at which to evaluate (with units)
        amp -- amplitude (with units)
        center -- centroid; same units as x (with units)
        fwhm -- FWHM width; same units as x (with units)

    Returns:
        y -- Gaussian evaluated at x
    """
    return amp * np.exp(-4.0 * np.log(2.0) * (x - center) ** 2.0 / fwhm**2.0)


def rrl_opacity(temp, em, nu, center_freq, fwhm_freq):
    """
    Calculate the radio recombination line opacity. Equation 7.96 from Condon & Ransom ERA textbook.

    Inputs:
        temp -- Electron temperature (with units)
        em   -- 3-D array of emission measures (with units)
        nu   -- Frequency to evalute at (with units)
        center_freq -- 3-D array of line center frequency (with units)
        fwhm_freq -- FWHM line width in frequency units (with units)

    Returns:
        opacity -- 3-D array (shape em.shape) of RRL opacities (unitless)
    """
    # Line center opacity (eq. 7.96)
    tau_center = (
        1.92e3
        * (temp / u.K) ** (-5.0 / 2.0)
        * (em / (u.pc * u.cm**-6))
        / (fwhm_freq / u.kHz)
    )
    return (
        gaussian(
            nu, tau_center, center_freq, fwhm_freq
        )
        .to("")
        .value
    )


def brightness_temp(optical_depth, temp):
    """
    Calculate the brightness temperature.

    Inputs:
        optical_depth -- Optical depth (unitless)
        temp -- Electron temperature (with units)

    Returns:
        TB -- brightness temperature (with units)
    """
    return temp * (1 - np.exp(-optical_depth))


def spatial_smooth(data_cube, radius):
    """
    Smooth a data cube along the spatial axes using a Gaussian filter.

    TODO: We typically think of "telescope beams" as the FWHM of the beam rather than
    the standard deviation. Too, we usually think of the beam in terms of an angular
    scale instead of a pixel scale. This function should probably take as input the FWHM
    of the smoothing kernel in angular units and then convert that to a standard deviation
    in pixel units to be supplied to gaussian_filter.

    Inputs:
        data_cube -- 3-D array of data to smooth. The first two axes are the spatial axes.
        radius    -- Standard deviation of the gaussian kernel (in pixels)

    Returns:
        smooth_data_cube -- 3-D array of spatially-smoothed data
    """
    # gaussian_filter does not support units
    unit = data_cube.unit
    return gaussian_filter(data_cube.value, [radius, radius, 0]) * unit

def generate_bool_sphere(radius,impix,imsize,lospix):
    """
    Creates a 3d array of Trues and Falses to represent whether a sphere exists
    in that part of a cube with the sphere's center about the middlemost
    part of the cube.

    Inputs:
        radius -- Radius of sphere to be generated (in units)
        impix -- Number of pixels in front face of cube
        imsize -- Physical size of image (in units)
        lospix -- Number of pixels in line of sight direction

    Returns:
        bool_sphere -- Matrix mapping where sphere exists
    """

    # Edges of grid cells
    grid_edges = np.linspace(-imsize/2, imsize/2, impix + 1, endpoint=True)
    los_edges = np.linspace(-imsize/2, imsize/2, lospix + 1, endpoint=True)

    # Centroids of grid cells
    grid_centers = grid_edges[:-1] + (grid_edges[1:] - grid_edges[:-1]) / 2.0
    los_centers = los_edges[:-1] + (los_edges[1:] - los_edges[:-1]) / 2.0

    # Cubic 3D grid of centroids
    gridX, gridY, gridZ = np.meshgrid(grid_centers, grid_centers, los_centers, indexing="ij")

    # The boolean sphere
    bool_sphere = (radius**2 > gridX**2 + gridY**2 + gridZ**2)
    return bool_sphere


def observe(physfile,filename,beam_fwhm,noise):
    """
    Takes in a simulated region, then simulates an observation of it. Saves to a
    FITS file.

    Inputs:
        physfile -- Filename of the simulated region
        filename -- Filename to have observation saved to
        beam_fwhm -- FWHM beam size (with units)
        noise -- Gaussian noise added to the synthetic data cube (brightness temperature; with units)

    Returns:
        Nothing
    """
    hdul = fits.open(f"sim/{physfile}")
    hdr = hdul[0].header
    TB = hdul[0].data.T * u.K
    pixel_size = hdr["CDELT1"] * u.deg
    hdul.close()

    # After smoothing, the noise will decrease by ~1/beam_pixels where
    # beam_pixels = (beam_fwhm / pixel_size)^2. So we add extra noise now and
    # then smooth it out later
    noise_factor = (beam_fwhm / pixel_size).to("").value ** 2.0
    TB += np.random.randn(*TB.shape) * noise * noise_factor

    # Convolve with beam
    beam_sigma = beam_fwhm / (2.0 * np.sqrt(2.0 * np.log(2.0)))
    beam_sigma_pix = (beam_sigma / pixel_size).to("").value
    TB_smooth = spatial_smooth(TB, beam_sigma_pix)

    # Saving to a fits file
    hdu = fits.PrimaryHDU(TB_smooth.to(u.K).value.T)
    hdu.header = hdr
    hdu.header["OBJECT"] = "Synthetic HII Region Observation"
    hdu.header["BMAJ"] = beam_fwhm.to("deg").value
    hdu.header["BMIN"] = beam_fwhm.to("deg").value
    hdu.writeto(f"fits/{filename}.fits", overwrite=True)
    pass

class HIIRegion:
    """
    The attributes and physics of a homogeneous, isothermal, spherical HII region.
    """

    def __init__(
        self,
        radius=1.0 * u.pc,
        distance=1.0 * u.kpc,
        electron_temperature=1e4 * u.K,
        electron_density=1000 * u.cm**-3,
        velocity=0 * u.km/u.s,
    ):
        """
        Initialize a new HIIRegion object.

        Inputs:
            radius -- Radius (with units)
            distance -- Distance (with units)
            temperature -- Electron temperature (with units)
            density -- Electron density (with units)

        Returns:
            hii -- New HIIRegion instance
        """
        self.radius = radius
        self.distance = distance
        self.electron_temperature = electron_temperature
        self.electron_density = electron_density
        self.velocity = velocity


class Simulation:
    """
    The parameters of a synthetic simulation of a simulated HII region.
    """

    def __init__(
        self,
        pixel_size=10.0 * u.arcsec,
        npix=300,
        lospix=500,
        nchan=200,
        channel_size=20.0 * u.kHz,
        rrl_freq=6.0 * u.GHz,
    ):
        """
        Initialize a new Observation object.

        Inputs:
            pixel_size -- Width of pixel in synethetic data cube (with units)
            npix -- Width of the sythetic data cube (in pixels)
            nchan -- Number of frequency channels
            channel_size -- Width of frequency channel (with units)
            rrl_freq -- Rest frequency of RRL transition (with units)

        Returns:
            obs -- New Observation instance
        """
        self.pixel_size = pixel_size
        self.npix = npix
        self.lospix = lospix
        self.imsize = self.pixel_size * self.npix
        self.nchan = nchan
        self.channel_size = channel_size
        self.rrl_freq = rrl_freq

        # define frequency and velocity axes
        freq_width = self.nchan * self.channel_size
        self.freq_axis = np.linspace(
            self.rrl_freq - freq_width / 2.0,
            self.rrl_freq + freq_width / 2.0,
            self.nchan,
            endpoint=True,
        )
        self.velo_axis = doppler(self.rrl_freq, self.freq_axis)

    def simulate(self, hiiregion, filename):
        """
        Generate a synthetic radio continuum + radio recombination line simulation
        of an HII region, and save the resulting data cube to a FITS file. The RRL
        is placed at the center of the spectral axis. This doesn't account for
        noise or beam width.

        Inputs:
            hiiregion -- HIIRegion object to be "observed"
            filename -- Output phys FITS filename

        Returns:
            Nothing
        """
        # image size in physical units
        imsize_physical = self.imsize.to("rad").value * hiiregion.distance

        #calculating thermal broadening
        rrl_fwhm_freq = thermal_fwhm(hiiregion.electron_temperature, self.rrl_freq)

        # Finding where sphere is defined
        spheremap = generate_bool_sphere(hiiregion.radius, self.npix, imsize_physical,self.lospix)

        # Truncating off density outside sphere
        sphere_density = hiiregion.electron_density * spheremap

        # Calculating the emission measure for each voxel
        vox_depth = imsize_physical/self.lospix
        em_grid = emission_measure(sphere_density,vox_depth)

        # Using the input velocites as gaussian line centers
        dop_rrl_freq = doppler_freq(self.rrl_freq,hiiregion.velocity)
            
        # Stacking and adding together channels
        tau_rrl = np.zeros((self.npix,self.npix,self.nchan))
        print("Solving each channel of simulation...")
        for channel in tqdm(range(self.nchan)):
            single_channel_3d = rrl_opacity(
                temp = hiiregion.electron_temperature,
                em = em_grid,
                nu = self.freq_axis[channel],
                center_freq = dop_rrl_freq,
                fwhm_freq = rrl_fwhm_freq,
            )
            single_channel = np.sum(single_channel_3d,axis=2)
            tau_rrl[:,:,channel] = single_channel

        # Free-free opacity
        tau_ff = ff_opacity(hiiregion.electron_temperature, self.freq_axis, np.sum(em_grid,axis=2))

        # Brightness temperature
        taus = [tau_ff, tau_rrl, tau_ff+tau_rrl]
        taunames = ["ff","rrl","both"]
        for tau, tauname in zip(taus,taunames):
            TB = brightness_temp(tau, hiiregion.electron_temperature)

            # Saving to a fits file
            hdu = fits.PrimaryHDU(TB.to(u.K).value.T)
            hdu.header["OBJECT"] = "Synthetic HII Region Simulation"
            hdu.header["CRVAL1"] = 0.0
            hdu.header["CRVAL2"] = 0.0
            hdu.header["CRVAL3"] = 0.0
            hdu.header["CTYPE3"] = "VELO-LSR"
            hdu.header["CTYPE1"] = "RA---TAN"
            hdu.header["CTYPE2"] = "DEC--TAN"
            hdu.header["CRPIX1"] = TB.shape[0] / 2 + 0.5
            hdu.header["CRPIX2"] = TB.shape[1] / 2 + 0.5
            hdu.header["CRPIX3"] = TB.shape[2] / 2 + 0.5
            hdu.header["CDELT3"] = (self.velo_axis[1] - self.velo_axis[0]).to("km/s").value
            hdu.header["CDELT1"] = self.pixel_size.to("deg").value
            hdu.header["CDELT2"] = self.pixel_size.to("deg").value
            hdu.header["BTYPE"] = "Brightness Temperature"
            hdu.header["BUNIT"] = "K"
            hdu.header["CUNIT1"] = "deg"
            hdu.header["CUNIT2"] = "deg"
            hdu.header["CUNIT3"] = "km/s"
            hdu.header["BPA"] = 0.0
            hdu.header["RESTFRQ"] = self.rrl_freq.to(u.Hz).value
            hdu.writeto(f"sim/{filename+tauname}sim.fits", overwrite=True)
            pass

def split_observations(filenamebase,beam_fwhm,noise):
    """
    Generates observation for each of the simulated regions, between RRLs, FF, and combined.

    Inputs:
    filenamebase -- String used to generate simulation files
    beam_fwhm -- Beam full-width half max
    noise -- Noise to be applied

    Outputs:
    Nothing
    """
    tempnames = ["ff","rrl","both"]
    for temp in tempnames:
        observe(f"{filenamebase+temp}sim.fits",
                f"{filenamebase+temp}_{beam_fwhm.value}",
                beam_fwhm=beam_fwhm,
                noise=noise,
                )

    pass

def main():
    # Synthetic observation
<<<<<<< HEAD
    impix = 50
    dens1, vel1 = gen_turbulence(impix,
                                 )

    dens2 = fits.open("debug/bigdensity.fits")[0].data[0:impix,0:impix] * u.cm**-3
    vel2 = fits.open("debug/bigvelocity.fits")[0].data[0:impix,0:impix] * u.km / u.s
=======
    impix = 200
    dens1, vel1 = gen_turbulence(impix,
                                 mean_density=1000*u.cm**-3,
                                 seed=100,
                                 mach_number=5,
                                 driving_parameter=0.75,
                                 )

    dens2, vel2 = gen_turbulence(impix,
                                 mean_density=1000*u.cm**-3,
                                 seed=101,
                                 mach_number=5,
                                 driving_parameter=0.75,
                                 )
>>>>>>> 77b89840

    region1 = HIIRegion(
        electron_density = dens1,
        velocity = vel1,
        distance=0.25*u.kpc,
    )
    region2 = HIIRegion(
        electron_density = dens2,
        velocity = vel2,
        distance=0.25*u.kpc,
    )
    obs1 = Simulation(
        nchan=200,
        npix=impix,
        lospix = dens1.shape[2],
        pixel_size=50*u.arcsec/(impix/50)/(region1.distance/0.25/u.kpc),
        channel_size=40*u.kHz,
    )
    obs2 = Simulation(
        nchan=200,
        npix=impix,
        lospix = dens2.shape[2],
        pixel_size=50*u.arcsec/(impix/50)/(region1.distance/0.25/u.kpc),
        channel_size=40*u.kHz,
        )
    obs1.simulate(region1, "region1")
    obs2.simulate(region2, "region2")

    split_observations("region1", beam_fwhm=200*u.arcsec, noise=0.01*u.K)
    split_observations("region2", beam_fwhm=200*u.arcsec, noise=0.01*u.K)

if __name__ == "__main__":
    main()<|MERGE_RESOLUTION|>--- conflicted
+++ resolved
@@ -438,14 +438,6 @@
 
 def main():
     # Synthetic observation
-<<<<<<< HEAD
-    impix = 50
-    dens1, vel1 = gen_turbulence(impix,
-                                 )
-
-    dens2 = fits.open("debug/bigdensity.fits")[0].data[0:impix,0:impix] * u.cm**-3
-    vel2 = fits.open("debug/bigvelocity.fits")[0].data[0:impix,0:impix] * u.km / u.s
-=======
     impix = 200
     dens1, vel1 = gen_turbulence(impix,
                                  mean_density=1000*u.cm**-3,
@@ -460,7 +452,6 @@
                                  mach_number=5,
                                  driving_parameter=0.75,
                                  )
->>>>>>> 77b89840
 
     region1 = HIIRegion(
         electron_density = dens1,
